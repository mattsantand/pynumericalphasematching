# Welcome to pynumpm v1.0

Welcome to pynumpm, short for PyNumericalPhasematching! 

This package is meant to help you with the simulation of the phasematching spectrum of nonlinear processes, in 
particular of collinear three wave mixing processes. It can numerically calculate the phasematching of ideal waveguides
and of waveguides with variable profile along their propagation axes. Moreover, it can calculate the phasematching
as a function of the wavevector mismatch $\Delta\beta$, of one scanning wavelength or of two scanning wavelength. 
This last functionality can be used for the calculation of *joint spectral amplitude* and *intensity* spectra and 
properties.

**Notes**
* All physical quantities in this package are expressed in SI units (m, s, Hz).
* In this package, the wavelengths are usually denoted as *red*, *green* and *blue* (or *r*, *g*, *b*). This implies 
that the blue field has shortest wavelength and the red has the longest wavelength. In case two fields have the same
wavelength, then the names are interchangeable.
* The functions describing the refractive indices, when used, must follow the convention of the standard Sellmeier's 
equation, i.e. they **must** accept the wavelength in $\mu$ m    

## Getting started

### Prerequisites
pynumpm has been written for Python3, but this release should still work with Python2. 
Support for Python2 is not provided.

pynumpm requires the following python packages:
    
* pip
* [numpy](http://www.numpy.org/)    
* [matplotlib](https://matplotlib.org)
* [scipy](https://www.scipy.org/)
* warnings
* logging
   
The setup will automatically take care of installing the missing packages, when possible.   

## Installation
<<<<<<< HEAD
To install the package, simply run 

`pip install pynumpm`

Alternatively, it is possible to install the package by downloading the package from [GitHub](https://github.com/mattsantand/pynumericalphasematching) and, in the folder *pynumericalphasematching*, run
=======
The package by downloading the package from [GitHub](https://github.com/mattsantand/pynumericalphasematching)
and, in the folder *pynumericalphasematching*, run
>>>>>>> 42df941e

`python setup.py install`

The installation via PyPI will be available as soon as the package is stable and deployable.

## Examples 

The basic steps to run a simulation, are:

1. Create a `waveguide` object, using a suitable class from the `waveguide` module.
2. Create a `phasematching` object, using a suitable class from the `phasematching` module and loading the `waveguide` 
object into such object.
3. Run the `calculate_phasematching()` method of the phasematching object to calculate the phasematching spectrum.

<<<<<<< HEAD
### Additional tools

* `utility.??`
=======
Here, the first steps for setting up a simple simulation are described. For more information and tutorial, check the 
[documentation](https://pynumericalphasematching.readthedocs.io/en/latest/). 

### First steps
The next code creates an ideal waveguide with length L = 10mm and a poling period of 4.4$\mu$ m.
```python
import numpy as np
from pynumpm import waveguide

thiswaveguide = waveguide.Waveguide(length = 1e-2,
                                    poling_period = 4.4e-6)                                          
``` 

The following lines load the `Waveguide` object created in the previous step into a `PhasematchingDeltaBeta` object and 
calculate the phasematching spectrum as a function of $\Delta\beta$
```python  

deltabeta = np.linspace(-5000, 5000, 1000)
thisprocess = phasematching.PhasematchingDeltaBeta(waveguide=thiswaveguide)
thisprocess.deltabeta = deltabeta
thisprocess.calculate_phasematching()
thisprocess.plot()
```

For more example, consult the Tutorials in the documentation.

>>>>>>> 42df941e

## In development/ToDo list

* TODO: replace rectangular integration in Phasematching 1D and 2D with the sinc (the correct integration)
* Insert bandwidth estimation (for 1D functions)
* TODO: Use FFT to calculate Simple 1D and 2D phasematching with user defined nonlinear profile
  (introduce in version 1.1).


## Documentation
The complete documentation of this package can be found [here](https://pynumericalphasematching.readthedocs.io/en/latest/).


## Author

* [Matteo Santandrea](mailto:mattsantand@gmail.com), University of Paderborn, [Integrated Quantum Optics](https://physik.uni-paderborn.de/silberhorn/) group

## License 

This project is licensed under the GNU GPLv3+ License - see the [LICENSE.md](LICENSE.md) file for details

## Acknowledgment
* Benjamin Brecht, University of Paderborn (`Pump()` class)
* Marcello Massaro, University of Paderborn. Help with docstring, documentation, VCS, and cleaning up my messy work.<|MERGE_RESOLUTION|>--- conflicted
+++ resolved
@@ -35,16 +35,8 @@
 The setup will automatically take care of installing the missing packages, when possible.   
 
 ## Installation
-<<<<<<< HEAD
-To install the package, simply run 
-
-`pip install pynumpm`
-
-Alternatively, it is possible to install the package by downloading the package from [GitHub](https://github.com/mattsantand/pynumericalphasematching) and, in the folder *pynumericalphasematching*, run
-=======
 The package by downloading the package from [GitHub](https://github.com/mattsantand/pynumericalphasematching)
 and, in the folder *pynumericalphasematching*, run
->>>>>>> 42df941e
 
 `python setup.py install`
 
@@ -59,11 +51,6 @@
 object into such object.
 3. Run the `calculate_phasematching()` method of the phasematching object to calculate the phasematching spectrum.
 
-<<<<<<< HEAD
-### Additional tools
-
-* `utility.??`
-=======
 Here, the first steps for setting up a simple simulation are described. For more information and tutorial, check the 
 [documentation](https://pynumericalphasematching.readthedocs.io/en/latest/). 
 
@@ -90,7 +77,6 @@
 
 For more example, consult the Tutorials in the documentation.
 
->>>>>>> 42df941e
 
 ## In development/ToDo list
 
