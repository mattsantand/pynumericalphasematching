--- conflicted
+++ resolved
@@ -82,23 +82,14 @@
 approximation, it is possible to use the correct integration using a sinc().
 * Modify the Phasematching classes such that the `SimplePhasematching1D` and 
 `SimplePhasematching2D` are used as parent classes and the other classes are their children. 
-<<<<<<< HEAD
-* Enable the user to set the phasematching and the pump for a 2D process to enable easy calculation of the JSA
-* In the JSA section, add a tool to show the Schmidt decomposition of the JSA. 
- 
-=======
-
-## TODOs
-
-* TODO: Use module to print the calculation progress bar.
-* TODO: replace rectangular integration in Phasematching 1D and 2D with the sinc (the currect integration)
-* TODO: Use FFT to calculate Simple 1D and 2D phasematching with user defined nonlinear profile
+* Use module to print the calculation progress bar.
+* replace rectangular integration in Phasematching 1D and 2D with the sinc (the currect integration)
+* Use FFT to calculate Simple 1D and 2D phasematching with user defined nonlinear profile
   (introduce in version 1.1).
 * Insert testing module
 * Insert calculation of phasematched processes
 * Insert bandwidth estimation (for 1D functions)
 
->>>>>>> 932a3b58
 ## Author
 
 * [Matteo Santandrea](mailto:mattsantand@gmail.com), University of Paderborn.
