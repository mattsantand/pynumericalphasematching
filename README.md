# Welcome to pynumpm v0.2

Welcome to pynumpm, short for PyNumericalPhasematching! 

This package is meant to help you with the simulation of the phasematching spectrum of nonlinear processes, in particular of collinear three wave mixing processes.

**Note**: all physical quantities in this package are expressed in SI units (m, s, Hz).

## Getting started

### Prerequisites
pynumpm has been written for Python3, but this release should still work with Python2. Support for Python2 is not provided.

Pynumpm requires the following python packages:
    
* pip
* [numpy](http://www.numpy.org/)    
* [matplotlib](https://matplotlib.org)
* [scipy](https://www.scipy.org/)
* warnings
* logging
   
The setup will automatically take care of installing the missing packages, when possible.   

## Installation
To install the package, simply run 

`pip install pynumpm`

Alternatively, it is possible to install the package by downloading the package from _____ and, in the folder *pynumericalphasematching*, run

`python setup.py install`

## Examples 

The basic steps to run a simulation, are:

1. Create a `waveguide` object, using a suitable class from the `waveguide` module.
2. Create a `phasematching` object, using a suitable class from the `phasematching` module and loading the `waveguide` 
object into such object.
3. Run the `calculate_phasematching()` method of the phasematching object to calculate the phasematching spectrum.

### First steps
The next code creates an ideal waveguide with length L = 10mm and a poling period of 4.4$\mu$ um.
```python
import numpy as np
from pynumpm import waveguide

thiswaveguide = waveguide.Waveguide(length = 1e-2,
                                    poling_period = 4.4e-6)                                          
``` 
A `Waveguide` object does contains only information about the geometry of the waveguide under consideration, namely its 
length, its poling period (can be set to `np.infinity` if not used) and, for a `RealisticWaveguide` object, its profile 
(e.g., the width variation along the propagation axis). 
Therefore, a `Waveguide` object does not contain information to evaluate the nonlinear process of interest. 
These information must be provided using a `Phasematching` object.

The following lines load the `Waveguide` object created in the previous step into a `Phasematching` object and calculate
the phasematching spectrum as a function of \Delta\beta
```python
import numpy as np
from pynumpm import phasematching
from pynumpm import waveguide

z = np.array([0, 0.01])
thiswaveguide = waveguide.Waveguide(length = 1e-2,
                                    poling_period = 4.4e-6)   
deltabeta = np.linspace(-5000, 5000, 1000)
thisprocess = phasematching.PhasematchingDeltaBeta(waveguide=thiswaveguide)
thisprocess.deltabeta = deltabeta
thisprocess.calculate_phasematching()
thisprocess.plot()
```

For more example, consult the Tutorials.


## In development/ToDo list

<<<<<<< HEAD
* Update the calculation method in the Phasematching1D and Phasematching2D classes. Instead using a rectangular 
approximation, it is possible to use the correct integration using a sinc().
* Modify the Phasematching classes such that the `SimplePhasematching1D` and 
`SimplePhasematching2D` are used as parent classes and the other classes are their children. 
* Use module to print the calculation progress bar.
* replace rectangular integration in Phasematching 1D and 2D with the sinc (the currect integration)
* Use FFT to calculate Simple 1D and 2D phasematching with user defined nonlinear profile
  (introduce in version 1.1).
=======
* TODO: replace rectangular integration in Phasematching 1D and 2D with the sinc (the currect integration)
>>>>>>> 5030b98e
* Insert testing module
* Insert calculation of phasematched processes
* Insert bandwidth estimation (for 1D functions)
* TODO: Use FFT to calculate Simple 1D and 2D phasematching with user defined nonlinear profile
  (introduce in version 1.1).

## Author

* [Matteo Santandrea](mailto:mattsantand@gmail.com), University of Paderborn.

## License 

This project is licensed under the GNU GPLv3+ License - see the [LICENSE.md](LICENSE.md) file for details

## Acknowledgment
* Benjamin Brecht, University of Paderborn (`Pump()` class)
* Marcello Massaro, University of Paderborn. Help with docstring, documentation, VCS, and cleaning up my messy work.<|MERGE_RESOLUTION|>--- conflicted
+++ resolved
@@ -77,18 +77,7 @@
 
 ## In development/ToDo list
 
-<<<<<<< HEAD
-* Update the calculation method in the Phasematching1D and Phasematching2D classes. Instead using a rectangular 
-approximation, it is possible to use the correct integration using a sinc().
-* Modify the Phasematching classes such that the `SimplePhasematching1D` and 
-`SimplePhasematching2D` are used as parent classes and the other classes are their children. 
-* Use module to print the calculation progress bar.
-* replace rectangular integration in Phasematching 1D and 2D with the sinc (the currect integration)
-* Use FFT to calculate Simple 1D and 2D phasematching with user defined nonlinear profile
-  (introduce in version 1.1).
-=======
 * TODO: replace rectangular integration in Phasematching 1D and 2D with the sinc (the currect integration)
->>>>>>> 5030b98e
 * Insert testing module
 * Insert calculation of phasematched processes
 * Insert bandwidth estimation (for 1D functions)
