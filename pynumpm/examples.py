--- conflicted
+++ resolved
@@ -70,7 +70,6 @@
                                             poling_period=np.infty)
     noisy_waveguide.create_noisy_waveguide(noise_profile="awgn",
                                            noise_amplitude=0.1)
-    print(noisy_waveguide)
     noisy_waveguide.plot()
     noisy_waveguide = WG.RealisticWaveguide(z=z, nominal_parameter=7., nominal_parameter_name=r"Width [$\mu$m]",
                                             poling_period=np.infty)
@@ -122,9 +121,7 @@
     deltabeta = np.linspace(-5000, 5000, 1000)
     thisprocess = phasematching.PhasematchingDeltaBeta(waveguide=thiswaveguide)
     thisprocess.deltabeta = deltabeta
-    # print(thisprocess)
-    phi = thisprocess.calculate_phasematching(normalized=True)
-    # print(thisprocess.noise_length_product)
+    thisprocess.calculate_phasematching(normalized=True)
     thisprocess.plot(verbose=True)
     plt.show()
 
@@ -378,14 +375,9 @@
 
     FORMAT = "%(asctime)s.%(msecs)03d -- %(filename)s:%(lineno)s - %(funcName)20s() :>> %(message)s"
     logging.basicConfig(level=logging.INFO,
-<<<<<<< HEAD
                         format='%(asctime)s %(name)-12s %(levelname)-8s %(message)s',
                         datefmt='%m-%d %H:%M')
     example_simple_waveguide()
-=======
-                        format=FORMAT,  # '%(asctime)s %(name)-12s %(levelname)-8s %(message)s',
-                        datefmt='%Y%m%d %H:%M:%S')
->>>>>>> 646a5bed
     example_waveguide()
     example_noise()
     example_simple_phasematching_deltabeta()
