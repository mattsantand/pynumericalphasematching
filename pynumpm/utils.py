--- conflicted
+++ resolved
@@ -14,13 +14,9 @@
     """Sign of signal in counterpropagation"""
 
 
-<<<<<<< HEAD
 def calculate_poling_period(lamr: float = 0, lamg: float = 0, lamb: float = 0,
                             nr: Callable[[float], float] = None, ng: Callable[[float], float] = None,
                             nb: Callable[[float], float] = None, order=1, propagation_type=Propagation.COPROPAGATION):
-=======
-def calculate_poling_period(lamb=0, lamg=0, lamr=0, nb=None, ng=None, nr=None, order=1, **kwargs):
->>>>>>> 3ae72317
     """
     Function to calculate the poling period of a specific process. To ensure energy conservation, specify only two
     wavelengths (in meter) and leave the free one to 0
